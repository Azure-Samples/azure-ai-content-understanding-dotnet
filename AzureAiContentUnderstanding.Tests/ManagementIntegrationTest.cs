﻿using ContentUnderstanding.Common;
using ContentUnderstanding.Common.Extensions;
using FieldExtraction.Interfaces;
using FieldExtraction.Services;
using Management.Interfaces;
using Management.Services;
using Microsoft.Extensions.Configuration;
using Microsoft.Extensions.DependencyInjection;
using Microsoft.Extensions.Hosting;
using System.Text.Json;

namespace AzureAiContentUnderstanding.Tests
{
    /// <summary>
    /// Integration tests for analyzer management functionality using IManagementService.
    /// Validates analyzer creation, retrieval of details, listing, and deletion.
    /// </summary>
    public class ManagementIntegrationTest
    {
        private readonly IManagementService service;

        /// <summary>
        /// Sets up dependency injection, configures the test host, and validates required configurations for analyzer management.
        /// </summary>
        /// <exception cref="ArgumentException">
        /// Thrown if required configuration values for "AZURE_CU_CONFIG:Endpoint" or "AZURE_CU_CONFIG:ApiVersion" are missing.
        /// </exception>
        public ManagementIntegrationTest()
        {
            // Create host and configure services (without deployment configuration)
            var host = ContentUnderstandingBootstrapper.CreateHost(
                configureServices: (context, services) =>
                {
                    services.AddSingleton<IManagementService, ManagementService>();
                }
            );

            service = host.Services.GetService<IManagementService>()!;
        }

        /// <summary>
        /// Executes an integration test for the management operations of analyzers, including creation, retrieval,
        /// listing, and deletion.
        /// </summary>
        /// <remarks>This test performs the following steps: <list type="number">
        /// <item><description>Creates a new analyzer with a unique identifier and validates the creation
        /// result.</description></item> <item><description>Retrieves the details of the created analyzer and validates
        /// its structure and content.</description></item> <item><description>Lists all analyzers and verifies the
        /// presence of the created analyzer in the list.</description></item> <item><description>Deletes the created
        /// analyzer and verifies its removal from the list of analyzers.</description></item> </list> Any exceptions
        /// encountered during the test are logged, and cleanup is attempted to ensure no residual analyzers
        /// remain.</remarks>
        /// <returns></returns>
        [Fact(DisplayName = "Management Integration Test")]
        [Trait("Category", "Integration")]
        public async Task RunAsync()
        {
            Exception? serviceException = null;
            string? analyzerId = null;

            try
            {
                analyzerId = $"test_analyzer_management_sample_{Guid.NewGuid().ToString("N").Substring(0, 8)}";

                Console.WriteLine($"Starting Management Integration Test");
                Console.WriteLine($"Analyzer ID: {analyzerId}");
                Console.WriteLine($"{'='.ToString().PadRight(80, '=')}");

                // Step 1: Create a simple analyzer
                Console.WriteLine("\n📝 Step 1: Creating analyzer...");
                var analyzerDefinition = CreateCallRecordingAnalyzerDefinition();

                var createResult = await service!.CreateAnalyzerAsync(analyzerId, analyzerDefinition);
                Assert.NotNull(createResult);

                // Validate creation result structure
<<<<<<< HEAD
                // The response has structure: { "id": "...", "status": "Succeeded", "result": { "analyzerId": "...", ... } }
                Assert.True(createResult.RootElement.TryGetProperty("status", out var operationStatus));
                var operationStatusValue = operationStatus.GetString();
                Assert.Equal("Succeeded", operationStatusValue);
                Console.WriteLine($"✓ Operation Status: {operationStatusValue}");

                // Get the actual analyzer result from the "result" property
                Assert.True(createResult.RootElement.TryGetProperty("result", out var resultElement));

                Assert.True(resultElement.TryGetProperty("analyzerId", out var createdId));
                var createdAnalyzerId = createdId.GetString();
                Assert.Equal(analyzerId, createdAnalyzerId);

                // Validate analyzer status within result
                Assert.True(resultElement.TryGetProperty("status", out var analyzerStatus));
                var analyzerStatusValue = analyzerStatus.GetString();
                Console.WriteLine($"✓ Analyzer Status: {analyzerStatusValue}");

                // Check for warnings in the creation result
                if (resultElement.TryGetProperty("warnings", out var createWarnings))
                {
                    if (createWarnings.ValueKind == JsonValueKind.Array)
                    {
                        var warningsArray = createWarnings.EnumerateArray().ToList();
                        if (warningsArray.Any())
                        {
                            Console.WriteLine($"⚠️  Found {warningsArray.Count} warning(s) during creation");
                            foreach (var warning in warningsArray)
                            {
                                if (warning.TryGetProperty("code", out var code))
                                {
                                    Console.WriteLine($"  - {code.GetString()}");
                                }
                            }
                        }
                    }
                }

                // Validate basic properties from creation result
                if (resultElement.TryGetProperty("description", out var createDescription))
                {
                    Console.WriteLine($"✓ Description: {createDescription.GetString()}");
                }

                if (resultElement.TryGetProperty("baseAnalyzerId", out var createBaseAnalyzerId))
                {
                    Console.WriteLine($"✓ Base Analyzer: {createBaseAnalyzerId.GetString()}");
                }

                if (resultElement.TryGetProperty("createdAt", out var createdAt))
                {
                    Console.WriteLine($"✓ Created At: {createdAt.GetString()}");
                }

=======
                var rootElement = createResult.RootElement;

                // Validate operation status
                Assert.True(rootElement.TryGetProperty("status", out var operationStatus),
                    "Create result should contain 'status' property");
                var operationStatusValue = operationStatus.GetString();
                Console.WriteLine($"✓ Operation status: {operationStatusValue}");
                Assert.Equal("Succeeded", operationStatusValue);

                // Validate result object exists
                Assert.True(rootElement.TryGetProperty("result", out var resultObject),
                    "Create result should contain 'result' property");

                // Validate analyzerId in the result object
                Assert.True(resultObject.TryGetProperty("analyzerId", out var createdId),
                    "Result should contain 'analyzerId' property");
                var createdAnalyzerId = createdId.GetString();
                Assert.Equal(analyzerId, createdAnalyzerId);
>>>>>>> 170f5b73
                Console.WriteLine($"✅ Analyzer '{analyzerId}' created successfully");

                // Validate analyzer status in result
                Assert.True(resultObject.TryGetProperty("status", out var analyzerStatus),
                    "Result should contain analyzer 'status' property");
                var analyzerStatusValue = analyzerStatus.GetString();
                Console.WriteLine($"✓ Analyzer status: {analyzerStatusValue}");

                // Validate description
                if (resultObject.TryGetProperty("description", out var createDescription))
                {
                    Console.WriteLine($"✓ Description: {createDescription.GetString()}");
                }

                // Validate baseAnalyzerId
                if (resultObject.TryGetProperty("baseAnalyzerId", out var createBaseAnalyzerId))
                {
                    Console.WriteLine($"✓ Base Analyzer: {createBaseAnalyzerId.GetString()}");
                }

                // Validate warnings array exists (should be empty)
                if (resultObject.TryGetProperty("warnings", out var createWarnings))
                {
                    if (createWarnings.ValueKind == JsonValueKind.Array)
                    {
                        var warningsArray = createWarnings.EnumerateArray().ToList();
                        if (warningsArray.Any())
                        {
                            Console.WriteLine($"⚠️  Found {warningsArray.Count} warning(s) during creation");
                            foreach (var warning in warningsArray)
                            {
                                Console.WriteLine($"  - {warning}");
                            }
                        }
                        else
                        {
                            Console.WriteLine($"✓ No warnings");
                        }
                    }
                }

                // Validate fieldSchema in creation result
                if (resultObject.TryGetProperty("fieldSchema", out var createFieldSchema))
                {
                    if (createFieldSchema.TryGetProperty("fields", out var createFields))
                    {
                        var createFieldsCount = createFields.EnumerateObject().Count();
                        Console.WriteLine($"✓ Field schema contains {createFieldsCount} field(s)");
                    }
                }

                // Step 2: Get analyzer details and validate structure/content
                Console.WriteLine("\n🔍 Step 2: Retrieving analyzer details...");
                string detailsJson = await service.GetAnalyzerDetailsAsync(analyzerId);

                Assert.False(string.IsNullOrWhiteSpace(detailsJson), "Details JSON should not be empty");

                // Parse the JSON string to validate structure
                using var details = JsonDocument.Parse(detailsJson);
                Assert.NotNull(details);

                var detailsRoot = details.RootElement;

                // Validate analyzer ID
                Assert.True(detailsRoot.TryGetProperty("analyzerId", out var detailAnalyzerId),
                    "Analyzer details should contain 'analyzerId' property");
                Assert.Equal(analyzerId, detailAnalyzerId.GetString());

                // Validate warnings (should be empty or absent)
                if (detailsRoot.TryGetProperty("warnings", out var warnings))
                {
                    if (warnings.ValueKind == JsonValueKind.Array)
                    {
                        var warningsArray = warnings.EnumerateArray().ToList();
                        if (warningsArray.Any())
                        {
                            Console.WriteLine($"⚠️  Found {warningsArray.Count} warning(s)");
                            foreach (var warning in warningsArray)
                            {
                                if (warning.TryGetProperty("code", out var code))
                                {
                                    var warningCode = code.GetString();
                                    var message = warning.TryGetProperty("message", out var msg) ? msg.GetString() : "";
                                    Console.WriteLine($"  - {warningCode}: {message}");
                                }
                            }
                        }
                        // Don't fail on warnings, just log them
                    }
                }

                // Validate status (should be 'ready' or 'succeeded')
                Assert.True(detailsRoot.TryGetProperty("status", out var status),
                    "Analyzer details should contain 'status' property");
                var statusValue = status.GetString();
                Assert.True(
<<<<<<< HEAD
                    statusValue == "ready" || statusValue == "succeeded" || statusValue == "Ready" || statusValue == "Succeeded",
=======
                    statusValue == "ready" || statusValue == "succeeded" || statusValue == "Succeeded",
>>>>>>> 170f5b73
                    $"Expected status 'ready' or 'succeeded', but got '{statusValue}'"
                );
                Console.WriteLine($"✓ Status: {statusValue}");

                // Validate fieldSchema exists and has fields
                Assert.True(detailsRoot.TryGetProperty("fieldSchema", out var fieldSchema),
                    "Analyzer details should contain 'fieldSchema' property");
                Assert.True(fieldSchema.TryGetProperty("fields", out var fields),
                    "Field schema should contain 'fields' property");
                Assert.True(fields.ValueKind == JsonValueKind.Object,
                    "Fields should be an object");

                var fieldsCount = fields.EnumerateObject().Count();
                Assert.True(fieldsCount > 0, "Field schema should contain at least one field");
                Console.WriteLine($"✓ Field schema contains {fieldsCount} field(s)");

                // List all field names
                var fieldNames = fields.EnumerateObject().Select(f => f.Name).ToList();
                Console.WriteLine($"✓ Fields: {string.Join(", ", fieldNames)}");

                // Validate base analyzer ID
                if (detailsRoot.TryGetProperty("baseAnalyzerId", out var baseAnalyzerId))
                {
                    Console.WriteLine($"✓ Base Analyzer: {baseAnalyzerId.GetString()}");
                }

                // Validate description
                if (detailsRoot.TryGetProperty("description", out var description))
                {
                    Console.WriteLine($"✓ Description: {description.GetString()}");
                }

                // Validate config
                if (detailsRoot.TryGetProperty("config", out var config))
                {
                    if (config.TryGetProperty("locales", out var locales) && locales.ValueKind == JsonValueKind.Array)
                    {
                        var localesArray = locales.EnumerateArray().Select(l => l.GetString()).ToList();
                        Console.WriteLine($"✓ Config Locales: {string.Join(", ", localesArray)}");
                    }
                    if (config.TryGetProperty("returnDetails", out var returnDetails))
                    {
                        Console.WriteLine($"✓ Config ReturnDetails: {returnDetails.GetBoolean()}");
                    }
                }

                // Validate tags
                if (detailsRoot.TryGetProperty("tags", out var tags))
                {
                    Console.WriteLine($"✓ Tags:");
                    foreach (var tag in tags.EnumerateObject())
                    {
                        Console.WriteLine($"    {tag.Name}: {tag.Value.GetString()}");
                    }
                }

                // Validate models
                if (detailsRoot.TryGetProperty("models", out var models))
                {
                    if (models.TryGetProperty("completion", out var completionModel))
                    {
                        Console.WriteLine($"✓ Completion Model: {completionModel.GetString()}");
                    }
                }

                Console.WriteLine($"✅ Analyzer details retrieved and validated successfully");

                // Step 3: List all analyzers
                Console.WriteLine("\n📋 Step 3: Listing all analyzers...");
                var analyzers = await service.ListAnalyzersAsync();

                Assert.NotNull(analyzers);
                Assert.NotEmpty(analyzers);

                var analyzerIds = analyzers.Select(a =>
                {
                    if (a.TryGetProperty("analyzerId", out var id))
                    {
                        return id.GetString();
                    }
                    return null;
                }).Where(id => id != null).ToList();

                Console.WriteLine($"✓ Found {analyzers.Length} analyzer(s)");

                // Verify our created analyzer is in the list
                Assert.Contains(analyzerId, analyzerIds);
                Console.WriteLine($"✅ Created analyzer found in the list");

                // Step 4: Delete analyzer
                Console.WriteLine($"\n🗑️  Step 4: Deleting analyzer '{analyzerId}'...");
                await service.DeleteAnalyzerAsync(analyzerId);
                Console.WriteLine($"✅ Analyzer deleted successfully");

                // Step 5: Verify analyzer is deleted
                Console.WriteLine("\n✔️  Step 5: Verifying deletion...");
                var analyzersAfterDelete = await service.ListAnalyzersAsync();

                var analyzerIdsAfterDelete = analyzersAfterDelete?.Select(a =>
                {
                    if (a.TryGetProperty("analyzerId", out var id))
                    {
                        return id.GetString();
                    }
                    return null;
                }).Where(id => id != null).ToList() ?? new List<string?>();

                Assert.DoesNotContain(analyzerId, analyzerIdsAfterDelete);
                Console.WriteLine($"✅ Verified analyzer is no longer in the list");

                // Clear analyzerId so cleanup doesn't try to delete again
                analyzerId = null;

                Console.WriteLine($"\n{'='.ToString().PadRight(80, '=')}");
                Console.WriteLine("✅ All management operations completed successfully!");
            }
            catch (Exception ex)
            {
                serviceException = ex;
                Console.WriteLine($"\n❌ Test failed with exception: {ex.Message}");
                Console.WriteLine($"Stack trace: {ex.StackTrace}");
            }
            finally
            {
                // Cleanup: Try to delete the analyzer if it still exists
                if (!string.IsNullOrEmpty(analyzerId))
                {
                    try
                    {
                        Console.WriteLine($"\n🧹 Cleanup: Attempting to delete analyzer '{analyzerId}'...");
                        await service!.DeleteAnalyzerAsync(analyzerId);
                        Console.WriteLine("✅ Cleanup successful");
                    }
                    catch (Exception cleanupEx)
                    {
                        Console.WriteLine($"⚠️  Cleanup failed (may already be deleted): {cleanupEx.Message}");
                        // Don't fail the test due to cleanup errors
                    }
                }
            }

            // Final assertion: No exceptions should be thrown during workflow
            Assert.Null(serviceException);
        }

        /// <summary>
        /// Creates an analyzer definition for call recording analytics.
        /// Fixed to use only supported methods for prebuilt-callCenter.
        /// </summary>
        private Dictionary<string, object> CreateCallRecordingAnalyzerDefinition()
        {
            return new Dictionary<string, object>
            {
                ["baseAnalyzerId"] = "prebuilt-callCenter",
                ["description"] = "Sample call recording analyzer for management testing",
                ["config"] = new Dictionary<string, object>
                {
                    ["returnDetails"] = true,
                    ["locales"] = new List<string> { "en-US" }
                },
                ["fieldSchema"] = new Dictionary<string, object>
                {
                    ["fields"] = new Dictionary<string, object>
                    {
                        ["Summary"] = new Dictionary<string, object>
                        {
                            ["type"] = "string",
                            ["method"] = "generate",
                            ["description"] = "A one-paragraph summary of the call"
                        },
                        ["CustomerName"] = new Dictionary<string, object>
                        {
                            ["type"] = "string",
<<<<<<< HEAD
                            ["method"] = "generate",  // Changed from "extract" to "generate"
                            ["description"] = "Name of the customer mentioned in the call"
=======
                            ["method"] = "generate",
                            ["description"] = "Name of the customer"
>>>>>>> 170f5b73
                        },
                        ["AgentName"] = new Dictionary<string, object>
                        {
                            ["type"] = "string",
<<<<<<< HEAD
                            ["method"] = "generate",  // Changed from "extract" to "generate"
                            ["description"] = "Name of the agent handling the call"
=======
                            ["method"] = "generate",
                            ["description"] = "Name of the agent"
>>>>>>> 170f5b73
                        },
                        ["CallDuration"] = new Dictionary<string, object>
                        {
                            ["type"] = "string",
<<<<<<< HEAD
                            ["method"] = "generate",  // Changed from "extract" to "generate"
                            ["description"] = "Duration of the call in minutes"
=======
                            ["method"] = "generate",
                            ["description"] = "Duration of the call"
>>>>>>> 170f5b73
                        },
                        ["Topics"] = new Dictionary<string, object>
                        {
                            ["type"] = "array",
                            ["method"] = "generate",
                            ["items"] = new Dictionary<string, object>
                            {
                                ["type"] = "string"
                            },
                            ["description"] = "Main topics discussed in the call"
                        },
                        ["Sentiment"] = new Dictionary<string, object>
                        {
                            ["type"] = "string",
                            ["method"] = "classify",
                            ["description"] = "Overall sentiment of the call",
                            ["enum"] = new List<string> { "Positive", "Neutral", "Negative" }
                        },
                        ["IssueResolved"] = new Dictionary<string, object>
                        {
                            ["type"] = "string",
                            ["method"] = "classify",
                            ["description"] = "Whether the customer's issue was resolved",
                            ["enum"] = new List<string> { "Yes", "No", "Partial" }
                        }
                    }
                },
                ["tags"] = new Dictionary<string, string>
                {
                    ["purpose"] = "integration-test",
                    ["type"] = "call-center"
                }
            };
        }
    }
}<|MERGE_RESOLUTION|>--- conflicted
+++ resolved
@@ -39,18 +39,13 @@
         }
 
         /// <summary>
-        /// Executes an integration test for the management operations of analyzers, including creation, retrieval,
-        /// listing, and deletion.
+        /// Runs the analyzer management workflow:
+        /// 1. Creates an analyzer.
+        /// 2. Retrieves and validates analyzer details.
+        /// 3. Lists all analyzers.
+        /// 4. Deletes the created analyzer.
+        /// Ensures no exceptions occur and validates expected structure and content of responses.
         /// </summary>
-        /// <remarks>This test performs the following steps: <list type="number">
-        /// <item><description>Creates a new analyzer with a unique identifier and validates the creation
-        /// result.</description></item> <item><description>Retrieves the details of the created analyzer and validates
-        /// its structure and content.</description></item> <item><description>Lists all analyzers and verifies the
-        /// presence of the created analyzer in the list.</description></item> <item><description>Deletes the created
-        /// analyzer and verifies its removal from the list of analyzers.</description></item> </list> Any exceptions
-        /// encountered during the test are logged, and cleanup is attempted to ensure no residual analyzers
-        /// remain.</remarks>
-        /// <returns></returns>
         [Fact(DisplayName = "Management Integration Test")]
         [Trait("Category", "Integration")]
         public async Task RunAsync()
@@ -74,27 +69,46 @@
                 Assert.NotNull(createResult);
 
                 // Validate creation result structure
-<<<<<<< HEAD
-                // The response has structure: { "id": "...", "status": "Succeeded", "result": { "analyzerId": "...", ... } }
-                Assert.True(createResult.RootElement.TryGetProperty("status", out var operationStatus));
+                var rootElement = createResult.RootElement;
+
+                // Validate operation status
+                Assert.True(rootElement.TryGetProperty("status", out var operationStatus),
+                    "Create result should contain 'status' property");
                 var operationStatusValue = operationStatus.GetString();
+                Console.WriteLine($"✓ Operation status: {operationStatusValue}");
                 Assert.Equal("Succeeded", operationStatusValue);
-                Console.WriteLine($"✓ Operation Status: {operationStatusValue}");
-
-                // Get the actual analyzer result from the "result" property
-                Assert.True(createResult.RootElement.TryGetProperty("result", out var resultElement));
-
-                Assert.True(resultElement.TryGetProperty("analyzerId", out var createdId));
+
+                // Validate result object exists
+                Assert.True(rootElement.TryGetProperty("result", out var resultObject),
+                    "Create result should contain 'result' property");
+
+                // Validate analyzerId in the result object
+                Assert.True(resultObject.TryGetProperty("analyzerId", out var createdId),
+                    "Result should contain 'analyzerId' property");
                 var createdAnalyzerId = createdId.GetString();
                 Assert.Equal(analyzerId, createdAnalyzerId);
-
-                // Validate analyzer status within result
-                Assert.True(resultElement.TryGetProperty("status", out var analyzerStatus));
+                Console.WriteLine($"✅ Analyzer '{analyzerId}' created successfully");
+
+                // Validate analyzer status in result
+                Assert.True(resultObject.TryGetProperty("status", out var analyzerStatus),
+                    "Result should contain analyzer 'status' property");
                 var analyzerStatusValue = analyzerStatus.GetString();
-                Console.WriteLine($"✓ Analyzer Status: {analyzerStatusValue}");
-
-                // Check for warnings in the creation result
-                if (resultElement.TryGetProperty("warnings", out var createWarnings))
+                Console.WriteLine($"✓ Analyzer status: {analyzerStatusValue}");
+
+                // Validate description
+                if (resultObject.TryGetProperty("description", out var createDescription))
+                {
+                    Console.WriteLine($"✓ Description: {createDescription.GetString()}");
+                }
+
+                // Validate baseAnalyzerId
+                if (resultObject.TryGetProperty("baseAnalyzerId", out var createBaseAnalyzerId))
+                {
+                    Console.WriteLine($"✓ Base Analyzer: {createBaseAnalyzerId.GetString()}");
+                }
+
+                // Validate warnings array exists (should be empty)
+                if (resultObject.TryGetProperty("warnings", out var createWarnings))
                 {
                     if (createWarnings.ValueKind == JsonValueKind.Array)
                     {
@@ -102,6 +116,54 @@
                         if (warningsArray.Any())
                         {
                             Console.WriteLine($"⚠️  Found {warningsArray.Count} warning(s) during creation");
+                            foreach (var warning in warningsArray)
+                            {
+                                Console.WriteLine($"  - {warning}");
+                            }
+                        }
+                        else
+                        {
+                            Console.WriteLine($"✓ No warnings");
+                        }
+                    }
+                }
+
+                // Validate fieldSchema in creation result
+                if (resultObject.TryGetProperty("fieldSchema", out var createFieldSchema))
+                {
+                    if (createFieldSchema.TryGetProperty("fields", out var createFields))
+                    {
+                        var createFieldsCount = createFields.EnumerateObject().Count();
+                        Console.WriteLine($"✓ Field schema contains {createFieldsCount} field(s)");
+                    }
+                }
+
+                // Step 2: Get analyzer details and validate structure/content
+                Console.WriteLine("\n🔍 Step 2: Retrieving analyzer details...");
+                string detailsJson = await service.GetAnalyzerDetailsAsync(analyzerId);
+
+                Assert.False(string.IsNullOrWhiteSpace(detailsJson), "Details JSON should not be empty");
+
+                // Parse the JSON string to validate structure
+                using var details = JsonDocument.Parse(detailsJson);
+                Assert.NotNull(details);
+
+                var detailsRoot = details.RootElement;
+
+                // Validate analyzer ID
+                Assert.True(detailsRoot.TryGetProperty("analyzerId", out var detailAnalyzerId),
+                    "Analyzer details should contain 'analyzerId' property");
+                Assert.Equal(analyzerId, detailAnalyzerId.GetString());
+
+                // Validate warnings (should be empty or absent)
+                if (detailsRoot.TryGetProperty("warnings", out var warnings))
+                {
+                    if (warnings.ValueKind == JsonValueKind.Array)
+                    {
+                        var warningsArray = warnings.EnumerateArray().ToList();
+                        if (warningsArray.Any())
+                        {
+                            Console.WriteLine($"⚠️  Found {warningsArray.Count} warning(s)");
                             foreach (var warning in warningsArray)
                             {
                                 if (warning.TryGetProperty("code", out var code))
@@ -110,132 +172,6 @@
                                 }
                             }
                         }
-                    }
-                }
-
-                // Validate basic properties from creation result
-                if (resultElement.TryGetProperty("description", out var createDescription))
-                {
-                    Console.WriteLine($"✓ Description: {createDescription.GetString()}");
-                }
-
-                if (resultElement.TryGetProperty("baseAnalyzerId", out var createBaseAnalyzerId))
-                {
-                    Console.WriteLine($"✓ Base Analyzer: {createBaseAnalyzerId.GetString()}");
-                }
-
-                if (resultElement.TryGetProperty("createdAt", out var createdAt))
-                {
-                    Console.WriteLine($"✓ Created At: {createdAt.GetString()}");
-                }
-
-=======
-                var rootElement = createResult.RootElement;
-
-                // Validate operation status
-                Assert.True(rootElement.TryGetProperty("status", out var operationStatus),
-                    "Create result should contain 'status' property");
-                var operationStatusValue = operationStatus.GetString();
-                Console.WriteLine($"✓ Operation status: {operationStatusValue}");
-                Assert.Equal("Succeeded", operationStatusValue);
-
-                // Validate result object exists
-                Assert.True(rootElement.TryGetProperty("result", out var resultObject),
-                    "Create result should contain 'result' property");
-
-                // Validate analyzerId in the result object
-                Assert.True(resultObject.TryGetProperty("analyzerId", out var createdId),
-                    "Result should contain 'analyzerId' property");
-                var createdAnalyzerId = createdId.GetString();
-                Assert.Equal(analyzerId, createdAnalyzerId);
->>>>>>> 170f5b73
-                Console.WriteLine($"✅ Analyzer '{analyzerId}' created successfully");
-
-                // Validate analyzer status in result
-                Assert.True(resultObject.TryGetProperty("status", out var analyzerStatus),
-                    "Result should contain analyzer 'status' property");
-                var analyzerStatusValue = analyzerStatus.GetString();
-                Console.WriteLine($"✓ Analyzer status: {analyzerStatusValue}");
-
-                // Validate description
-                if (resultObject.TryGetProperty("description", out var createDescription))
-                {
-                    Console.WriteLine($"✓ Description: {createDescription.GetString()}");
-                }
-
-                // Validate baseAnalyzerId
-                if (resultObject.TryGetProperty("baseAnalyzerId", out var createBaseAnalyzerId))
-                {
-                    Console.WriteLine($"✓ Base Analyzer: {createBaseAnalyzerId.GetString()}");
-                }
-
-                // Validate warnings array exists (should be empty)
-                if (resultObject.TryGetProperty("warnings", out var createWarnings))
-                {
-                    if (createWarnings.ValueKind == JsonValueKind.Array)
-                    {
-                        var warningsArray = createWarnings.EnumerateArray().ToList();
-                        if (warningsArray.Any())
-                        {
-                            Console.WriteLine($"⚠️  Found {warningsArray.Count} warning(s) during creation");
-                            foreach (var warning in warningsArray)
-                            {
-                                Console.WriteLine($"  - {warning}");
-                            }
-                        }
-                        else
-                        {
-                            Console.WriteLine($"✓ No warnings");
-                        }
-                    }
-                }
-
-                // Validate fieldSchema in creation result
-                if (resultObject.TryGetProperty("fieldSchema", out var createFieldSchema))
-                {
-                    if (createFieldSchema.TryGetProperty("fields", out var createFields))
-                    {
-                        var createFieldsCount = createFields.EnumerateObject().Count();
-                        Console.WriteLine($"✓ Field schema contains {createFieldsCount} field(s)");
-                    }
-                }
-
-                // Step 2: Get analyzer details and validate structure/content
-                Console.WriteLine("\n🔍 Step 2: Retrieving analyzer details...");
-                string detailsJson = await service.GetAnalyzerDetailsAsync(analyzerId);
-
-                Assert.False(string.IsNullOrWhiteSpace(detailsJson), "Details JSON should not be empty");
-
-                // Parse the JSON string to validate structure
-                using var details = JsonDocument.Parse(detailsJson);
-                Assert.NotNull(details);
-
-                var detailsRoot = details.RootElement;
-
-                // Validate analyzer ID
-                Assert.True(detailsRoot.TryGetProperty("analyzerId", out var detailAnalyzerId),
-                    "Analyzer details should contain 'analyzerId' property");
-                Assert.Equal(analyzerId, detailAnalyzerId.GetString());
-
-                // Validate warnings (should be empty or absent)
-                if (detailsRoot.TryGetProperty("warnings", out var warnings))
-                {
-                    if (warnings.ValueKind == JsonValueKind.Array)
-                    {
-                        var warningsArray = warnings.EnumerateArray().ToList();
-                        if (warningsArray.Any())
-                        {
-                            Console.WriteLine($"⚠️  Found {warningsArray.Count} warning(s)");
-                            foreach (var warning in warningsArray)
-                            {
-                                if (warning.TryGetProperty("code", out var code))
-                                {
-                                    var warningCode = code.GetString();
-                                    var message = warning.TryGetProperty("message", out var msg) ? msg.GetString() : "";
-                                    Console.WriteLine($"  - {warningCode}: {message}");
-                                }
-                            }
-                        }
                         // Don't fail on warnings, just log them
                     }
                 }
@@ -245,11 +181,7 @@
                     "Analyzer details should contain 'status' property");
                 var statusValue = status.GetString();
                 Assert.True(
-<<<<<<< HEAD
-                    statusValue == "ready" || statusValue == "succeeded" || statusValue == "Ready" || statusValue == "Succeeded",
-=======
                     statusValue == "ready" || statusValue == "succeeded" || statusValue == "Succeeded",
->>>>>>> 170f5b73
                     $"Expected status 'ready' or 'succeeded', but got '{statusValue}'"
                 );
                 Console.WriteLine($"✓ Status: {statusValue}");
@@ -266,10 +198,6 @@
                 Assert.True(fieldsCount > 0, "Field schema should contain at least one field");
                 Console.WriteLine($"✓ Field schema contains {fieldsCount} field(s)");
 
-                // List all field names
-                var fieldNames = fields.EnumerateObject().Select(f => f.Name).ToList();
-                Console.WriteLine($"✓ Fields: {string.Join(", ", fieldNames)}");
-
                 // Validate base analyzer ID
                 if (detailsRoot.TryGetProperty("baseAnalyzerId", out var baseAnalyzerId))
                 {
@@ -280,39 +208,6 @@
                 if (detailsRoot.TryGetProperty("description", out var description))
                 {
                     Console.WriteLine($"✓ Description: {description.GetString()}");
-                }
-
-                // Validate config
-                if (detailsRoot.TryGetProperty("config", out var config))
-                {
-                    if (config.TryGetProperty("locales", out var locales) && locales.ValueKind == JsonValueKind.Array)
-                    {
-                        var localesArray = locales.EnumerateArray().Select(l => l.GetString()).ToList();
-                        Console.WriteLine($"✓ Config Locales: {string.Join(", ", localesArray)}");
-                    }
-                    if (config.TryGetProperty("returnDetails", out var returnDetails))
-                    {
-                        Console.WriteLine($"✓ Config ReturnDetails: {returnDetails.GetBoolean()}");
-                    }
-                }
-
-                // Validate tags
-                if (detailsRoot.TryGetProperty("tags", out var tags))
-                {
-                    Console.WriteLine($"✓ Tags:");
-                    foreach (var tag in tags.EnumerateObject())
-                    {
-                        Console.WriteLine($"    {tag.Name}: {tag.Value.GetString()}");
-                    }
-                }
-
-                // Validate models
-                if (detailsRoot.TryGetProperty("models", out var models))
-                {
-                    if (models.TryGetProperty("completion", out var completionModel))
-                    {
-                        Console.WriteLine($"✓ Completion Model: {completionModel.GetString()}");
-                    }
                 }
 
                 Console.WriteLine($"✅ Analyzer details retrieved and validated successfully");
@@ -397,7 +292,6 @@
 
         /// <summary>
         /// Creates an analyzer definition for call recording analytics.
-        /// Fixed to use only supported methods for prebuilt-callCenter.
         /// </summary>
         private Dictionary<string, object> CreateCallRecordingAnalyzerDefinition()
         {
@@ -423,35 +317,20 @@
                         ["CustomerName"] = new Dictionary<string, object>
                         {
                             ["type"] = "string",
-<<<<<<< HEAD
-                            ["method"] = "generate",  // Changed from "extract" to "generate"
-                            ["description"] = "Name of the customer mentioned in the call"
-=======
                             ["method"] = "generate",
                             ["description"] = "Name of the customer"
->>>>>>> 170f5b73
                         },
                         ["AgentName"] = new Dictionary<string, object>
                         {
                             ["type"] = "string",
-<<<<<<< HEAD
-                            ["method"] = "generate",  // Changed from "extract" to "generate"
-                            ["description"] = "Name of the agent handling the call"
-=======
                             ["method"] = "generate",
                             ["description"] = "Name of the agent"
->>>>>>> 170f5b73
                         },
                         ["CallDuration"] = new Dictionary<string, object>
                         {
                             ["type"] = "string",
-<<<<<<< HEAD
-                            ["method"] = "generate",  // Changed from "extract" to "generate"
-                            ["description"] = "Duration of the call in minutes"
-=======
                             ["method"] = "generate",
                             ["description"] = "Duration of the call"
->>>>>>> 170f5b73
                         },
                         ["Topics"] = new Dictionary<string, object>
                         {
